--- conflicted
+++ resolved
@@ -14,10 +14,7 @@
     branches:
       - 'unstable-dest'
       - 'master'
-<<<<<<< HEAD
-=======
 #    tags: {}
->>>>>>> f87658d7
 jobs:
   autoupdate:
     runs-on: ubuntu-latest
