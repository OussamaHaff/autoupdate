--- conflicted
+++ resolved
@@ -159,21 +159,12 @@
       ghCore.info(
         `Checking if this PR has a label in our list (${labels.join(', ')}).`
       );
-<<<<<<< HEAD
 
       if (pull.labels.length === 0) {
         ghCore.info(`Skipping pull request, it has no labels.`);
         return false;
       }
 
-=======
-
-      if (pull.labels.length === 0) {
-        ghCore.info(`Skipping pull request, it has no labels.`);
-        return false;
-      }
-
->>>>>>> f87658d7
       for (const label of pull.labels) {
         if (label.name in labels) {
           ghCore.info(
@@ -182,15 +173,6 @@
           return true;
         }
       }
-<<<<<<< HEAD
-    }
-
-    if (this.config.pullRequestFilter() === 'protected') {
-      ghCore.info(
-        'Checking if this PR is against a protected branch that requires PR branches to be up-to-date.'
-      );
-      const status = this.octokit.repos.getProtectedBranchRequiredStatusChecks({
-=======
 
       ghCore.info(
         `Pull request does not match any of the defined labels, skipping update.`
@@ -201,7 +183,6 @@
     if (this.config.pullRequestFilter() === 'protected') {
       ghCore.info('Checking if this PR is against a protected branch.');
       const { data: branch } = this.octokit.repos.getBranch({
->>>>>>> f87658d7
         owner: pull.head.repo.owner.login,
         repo: pull.head.repo.name,
         branch: pull.base.ref,
